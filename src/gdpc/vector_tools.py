--- conflicted
+++ resolved
@@ -1,29 +1,18 @@
 """Various vector utilities"""
 
-<<<<<<< HEAD
 import itertools
 import math
 from dataclasses import dataclass
 from typing import (
     Any,
     FrozenSet,
-=======
-import math
-from dataclasses import dataclass
-from itertools import product as iterproduct
-from typing import (
-    Any,
->>>>>>> 2587e41b
     Generator,
     Iterable,
     Iterator,
     List,
     Literal,
     Optional,
-<<<<<<< HEAD
     Sequence,
-=======
->>>>>>> 2587e41b
     Set,
     Tuple,
     Union,
@@ -82,7 +71,6 @@
 
 # ==== 2D values ====
 
-<<<<<<< HEAD
 # == functions for generating constants ==
 def rotate_ordered_vectors_2D(vectors: Sequence[ivec2], n: int = 1) -> Tuple[ivec2, ...]:
     if vectors:
@@ -95,8 +83,6 @@
 
 CENTER_2D = ivec2(0, 0)
 
-=======
->>>>>>> 2587e41b
 X_2D = ivec2(1, 0)
 Y_2D = ivec2(0, 1)
 XY_2D: ivec2 = X_2D + Y_2D
@@ -111,7 +97,6 @@
 SOUTHEAST_2D: ivec2 = SOUTH_2D + EAST_2D
 SOUTHWEST_2D: ivec2 = SOUTH_2D + WEST_2D
 
-<<<<<<< HEAD
 CARDINALS_2D:               FrozenSet[ivec2] = frozenset({NORTH_2D, SOUTH_2D, EAST_2D, WEST_2D})
 INTERCARDINALS_2D:          FrozenSet[ivec2] = frozenset({NORTHEAST_2D, NORTHWEST_2D, SOUTHEAST_2D, SOUTHWEST_2D})
 CARDINALS_AND_DIAGONALS_2D: FrozenSet[ivec2] = CARDINALS_2D | INTERCARDINALS_2D
@@ -177,15 +162,6 @@
 
 CENTER_3D = ivec3(0, 0, 0)
 
-=======
-CARDINALS_2D:               Set[ivec2] = {NORTH_2D, SOUTH_2D, EAST_2D, WEST_2D}
-INTERCARDINALS_2D:          Set[ivec2] = {NORTHEAST_2D, NORTHWEST_2D, SOUTHEAST_2D, SOUTHWEST_2D}
-CARDINALS_AND_DIAGONALS_2D: Set[ivec2] = CARDINALS_2D | INTERCARDINALS_2D
-DIAGONALS_2D              = tuple(INTERCARDINALS_2D)  # NOTE: Legacy format
-
-# ==== 3D values ====
-
->>>>>>> 2587e41b
 X_3D = ivec3(1, 0, 0)
 Y_3D = ivec3(0, 1, 0)
 Z_3D = ivec3(0, 0, 1)
@@ -208,7 +184,6 @@
 SOUTHWEST_3D: ivec3 = SOUTH_3D + WEST_3D
 SOUTHEAST_3D: ivec3 = SOUTH_3D + EAST_3D
 
-<<<<<<< HEAD
 CARDINALS_3D:               FrozenSet[ivec3] = frozenset({NORTH_3D, SOUTH_3D, EAST_3D, WEST_3D})
 INTERCARDINALS_3D:          FrozenSet[ivec3] = frozenset({NORTHEAST_3D, NORTHWEST_3D, SOUTHEAST_3D, SOUTHWEST_3D})
 CARDINALS_AND_DIAGONALS_3D: FrozenSet[ivec3] = CARDINALS_3D | INTERCARDINALS_3D
@@ -248,28 +223,6 @@
 
 # ==== aliases ====
 # NOTE: These are for backward compatibility
-=======
-CARDINALS_3D:               Set[ivec3] = {NORTH_3D, SOUTH_3D, EAST_3D, WEST_3D}
-INTERCARDINALS_3D:          Set[ivec3] = {NORTHEAST_3D, NORTHWEST_3D, SOUTHEAST_3D, SOUTHWEST_3D}
-CARDINALS_AND_DIAGONALS_3D: Set[ivec3] = CARDINALS_3D | INTERCARDINALS_3D
-
-DIRECTIONS_3D:     Set[ivec3] = CARDINALS_3D | {UP_3D, DOWN_3D}
-EDGE_DIAGONALS_3D: Set[ivec3] = INTERCARDINALS_3D | {
-    verticality + cardinal
-    for verticality, cardinal in iterproduct((UP_3D, DOWN_3D), CARDINALS_3D)
-}
-DIRECTIONS_AND_EDGE_DIAGONALS_3D: Set[ivec3] = DIRECTIONS_3D | EDGE_DIAGONALS_3D
-CORNER_DIAGONALS_3D:              Set[ivec3] = {
-    verticality + cardinal
-    for verticality, cardinal in iterproduct((UP_3D, DOWN_3D), INTERCARDINALS_3D)
-}
-DIRECTIONS_AND_ALL_DIAGONALS_3D: Set[ivec3] = DIRECTIONS_AND_EDGE_DIAGONALS_3D | CORNER_DIAGONALS_3D
-# TODO: tuple() for backwards compatibility. Remove on major release.
-DIAGONALS_3D                   = tuple(EDGE_DIAGONALS_3D | CORNER_DIAGONALS_3D)
-
-# ==== aliases ====
-
->>>>>>> 2587e41b
 X: ivec3 = X_3D
 Y: ivec3 = Y_3D
 Z: ivec3 = Z_3D
@@ -277,24 +230,16 @@
 XZ: ivec3 = XZ_3D
 YZ: ivec3 = YZ_3D
 XYZ: ivec3 = XYZ_3D
-<<<<<<< HEAD
 UP :   ivec3 = UP_3D
 DOWN:  ivec3 = DOWN_3D
 EAST:  ivec3 = EAST_3D
 WEST:  ivec3 = WEST_3D
-=======
-UP : ivec3= UP_3D
-DOWN: ivec3 = DOWN_3D
-EAST: ivec3 = EAST_3D
-WEST: ivec3 = WEST_3D
->>>>>>> 2587e41b
 SOUTH: ivec3 = SOUTH_3D
 NORTH: ivec3 = NORTH_3D
 NORTHEAST: ivec3 = NORTHEAST_3D
 NORTHWEST: ivec3 = NORTHWEST_3D
 SOUTHWEST: ivec3 = SOUTHWEST_3D
 SOUTHEAST: ivec3 = SOUTHEAST_3D
-<<<<<<< HEAD
 CARDINALS:               FrozenSet[ivec3] = CARDINALS_3D
 INTERCARDINALS:          FrozenSet[ivec3] = INTERCARDINALS_3D
 CARDINALS_AND_DIAGONALS: FrozenSet[ivec3] = CARDINALS_AND_DIAGONALS_3D
@@ -312,17 +257,6 @@
 ORDERED_DIRECTIONS_AND_EDGE_DIAGONALS: Tuple[ivec3, ...] = ORDERED_DIRECTIONS_AND_EDGE_DIAGONALS_3D
 ORDERED_DIRECTIONS_AND_ALL_DIAGONALS:  Tuple[ivec3, ...] = ORDERED_DIRECTIONS_AND_ALL_DIAGONALS_3D
 DIAGONALS: tuple = DIAGONALS_3D
-=======
-CARDINALS: Set[ivec3] = CARDINALS_3D
-INTERCARDINALS: Set[ivec3] = INTERCARDINALS_3D
-CARDINALS_AND_DIAGONALS: Set[ivec3] = CARDINALS_AND_DIAGONALS_3D
-EDGE_DIAGONALS: Set[ivec3] = EDGE_DIAGONALS_3D
-CORNER_DIAGONALS: Set[ivec3] = CORNER_DIAGONALS_3D
-DIAGONALS: tuple = DIAGONALS_3D
-DIRECTIONS: Set[ivec3] = DIRECTIONS_3D
-DIRECTIONS_AND_EDGE_DIAGONALS: Set[ivec3] = DIRECTIONS_AND_EDGE_DIAGONALS_3D
-DIRECTIONS_AND_ALL_DIAGONALS: Set[ivec3] = DIRECTIONS_AND_ALL_DIAGONALS_3D
->>>>>>> 2587e41b
 
 
 # ==================================================================================================
@@ -330,6 +264,7 @@
 # ==================================================================================================
 
 
+def dropDimension(vec: Vec3iLike, dimension: int) -> ivec2:
 def dropDimension(vec: Vec3iLike, dimension: int) -> ivec2:
     """Returns <vec> without its <dimension>-th component"""
     if dimension == 0: return ivec2(vec[1], vec[2])
@@ -339,27 +274,33 @@
 
 
 def addDimension(vec: Vec2iLike, dimension: int, value: int = 0) -> ivec3:
+def addDimension(vec: Vec2iLike, dimension: int, value: int = 0) -> ivec3:
     """Inserts <value> into <vec> at <dimension> and returns the resulting 3D vector"""
+    # NOTE: Should be adjusted to only support 2D -> 3D, or all ivec dimensions
     # NOTE: Should be adjusted to only support 2D -> 3D, or all ivec dimensions
     l = list(vec)
     return ivec3(*l[:dimension], value, *l[dimension:])
 
 
 def dropY(vec: Vec3iLike) -> ivec2:
+def dropY(vec: Vec3iLike) -> ivec2:
     """Returns [vec] without its y-component (i.e., projected on the XZ-plane)"""
     return ivec2(vec[0], vec[2])
 
 
+def addY(vec: Vec2iLike, y=0) -> ivec3:
 def addY(vec: Vec2iLike, y=0) -> ivec3:
     """Returns a 3D vector (vec[0], y, vec[1])"""
     return ivec3(vec[0], y, vec[1])
 
 
 def setY(vec: Vec3iLike, y=0) -> ivec3:
+def setY(vec: Vec3iLike, y=0) -> ivec3:
     """Returns [vec] with its y-component set to [y]"""
     return ivec3(vec[0], y, vec[2])
 
 
+def trueMod2D(vec: Vec2iLike, modulus: int) -> ivec2:
 def trueMod2D(vec: Vec2iLike, modulus: int) -> ivec2:
     """Returns <v> modulo <modulus>.\n
     Negative numbers are handled just like Python's built-in integer modulo."""
@@ -367,17 +308,22 @@
 
 
 def trueMod3D(vec: Vec3iLike, modulus: int) -> ivec3:
+
+def trueMod3D(vec: Vec3iLike, modulus: int) -> ivec3:
     """Returns <v> modulo <modulus>.\n
     Negative numbers are handled just like Python's built-in integer modulo."""
     return ivec3(vec[0] % modulus, vec[1] % modulus, vec[2] % modulus)
 
 
+def perpendicular(vec: Vec2iLike) -> ivec2:
 def perpendicular(vec: Vec2iLike) -> ivec2:
     """Returns the vector perpendicular to [vec] that points to the right of [vec] and has the same
     length as [vec]."""
     return ivec2(vec[1], -vec[0])
 
 
+def rotate2D(vec: Vec2iLike, rotation: int) -> ivec2:
+    """Returns [vec], rotated clockwise by [rotation] quarters."""
 def rotate2D(vec: Vec2iLike, rotation: int) -> ivec2:
     """Returns [vec], rotated clockwise by [rotation] quarters."""
     if rotation == 0: return ivec2(*vec)
@@ -389,6 +335,8 @@
 
 def rotate3D(vec: Vec3iLike, rotation: int) -> ivec3:
     """Returns [vec], rotated clockwise in the XZ-plane by [rotation] quarters."""
+def rotate3D(vec: Vec3iLike, rotation: int) -> ivec3:
+    """Returns [vec], rotated clockwise in the XZ-plane by [rotation] quarters."""
     return addY(rotate2D(dropY(vec), rotation), vec[1])
 
 
@@ -441,11 +389,63 @@
 
 
 def flipRotation2D(rotation: int, flip: Vec2bLike) -> int:
+def rotate2Ddeg(vec: Vec2iLike, degrees: int) -> ivec2:
+    """
+    Rotate a 2D vector clockwise by a specified number of degrees.
+
+    Args:
+        vec: The 2D vector to rotate.
+        degrees: The number of degrees to rotate the vector by. Only ±90°-rotations and their multiples are valid.
+
+    Returns:
+        The rotated 2D vector.
+
+    Raises:
+        ValueError: If degrees is not a multiple of 90.
+
+    Examples:
+        vec = ivec2(0, 1)
+        rotated_vec = rotate2Ddeg(vec, -90)
+    """
+
+    if degrees % 90 != 0:
+        raise ValueError("Only ±90°-rotations and their multiples are valid!")
+
+    rotation: int = (degrees // 90) % 4  # Convert to quarter-turns
+
+    return rotate2D(vec, rotation)
+
+
+def rotate3Ddeg(vec: Vec3iLike, degrees: int) -> ivec3:
+    """
+    Rotate a 3D vector clockwise by a specified number of degrees through the Y axis.
+
+    Args:
+        vec: The 3D vector to rotate.
+        degrees: The number of degrees to rotate the vector by through the Y axis. Only ±90°-rotations and their multiples are valid.
+
+    Returns:
+        The rotated 3D vector.
+
+    Raises:
+        ValueError: If degrees is not a multiple of 90.
+
+    Examples:
+        vec = ivec3(0, 1)
+        rotated_vec = rotate3Ddeg(vec, -90)
+    """
+    return addY(rotate2Ddeg(dropY(vec), degrees), vec[1])
+
+
+def flipRotation2D(rotation: int, flip: Vec2bLike) -> int:
     """Returns rotation such that applying rotation after <flip> is equivalent to applying <flip>
     after <rotation>."""
     scale: ivec2 = flipToScale2D(flip)
+    scale: ivec2 = flipToScale2D(flip)
     return (rotation * scale.x * scale.y + 4) % 4
 
+
+def flipRotation3D(rotation: int, flip: Vec3bLike) -> int:
 
 def flipRotation3D(rotation: int, flip: Vec3bLike) -> int:
     """Returns rotation such that applying rotation after <flip> is equivalent to applying <flip>
@@ -454,11 +454,14 @@
 
 
 def rotateSize2D(size: Vec2iLike, rotation: int) -> Vec2iLike:
+def rotateSize2D(size: Vec2iLike, rotation: int) -> Vec2iLike:
     """Returns the effective size of a rect of size [size] that has been rotated in the XZ-plane by
     [rotation]."""
     return ivec2(size[1], size[0]) if rotation in {1, 3} else size
-
-
+    return ivec2(size[1], size[0]) if rotation in {1, 3} else size
+
+
+def rotateSize3D(size: Vec3iLike, rotation: int) -> ivec3:
 def rotateSize3D(size: Vec3iLike, rotation: int) -> ivec3:
     """Returns the effective size of a box of size [size] that has been rotated in the XZ-plane by
     [rotation]."""
@@ -545,14 +548,10 @@
     return l1Norm(vecA - vecB)
 
 
-<<<<<<< HEAD
-def orderedCorners2D(corner1: Vec2iLike, corner2: Vec2iLike) -> tuple[ivec2, ivec2]:
-=======
 # End of glm wrappers.
 
 
 def orderedCorners2D(corner1: Vec2iLike, corner2: Vec2iLike) -> Tuple[ivec2, ivec2]:
->>>>>>> 2587e41b
     """Returns two corners of the rectangle defined by <corner1> and <corner2>, such that the first
     corner is smaller than the second corner in each axis"""
     return (
@@ -567,11 +566,7 @@
     )
 
 
-<<<<<<< HEAD
-def orderedCorners3D(corner1: Vec3iLike, corner2: Vec3iLike) -> tuple[ivec3, ivec3]:
-=======
 def orderedCorners3D(corner1: Vec3iLike, corner2: Vec3iLike) -> Tuple[ivec3, ivec3]:
->>>>>>> 2587e41b
     """Returns two corners of the box defined by <corner1> and <corner2>, such that the first
     corner is smaller than the second corner in each axis"""
     return (
@@ -960,13 +955,8 @@
     def bounding(points: Iterable[Vec3iLike]) -> "Box":
         """Returns the smallest Box containing all [points]"""
         pointArray = np.fromiter(points, dtype=np.dtype((int, 3)))
-<<<<<<< HEAD
-        minPoint: int = np.min(pointArray, axis=0)
-        maxPoint: int = np.max(pointArray, axis=0)
-=======
         minPoint: np.ndarray = np.min(pointArray, axis=0)
         maxPoint: np.ndarray = np.max(pointArray, axis=0)
->>>>>>> 2587e41b
         return Box(minPoint, maxPoint - minPoint + 1)
 
     def toRect(self) -> Rect:
@@ -1070,11 +1060,7 @@
         )
 
 
-<<<<<<< HEAD
-def rectSlice(array: np.ndarray, rect: Rect) -> np.ndarray[Any, Any]:
-=======
 def rectSlice(array: np.ndarray, rect: Rect) -> np.ndarray:
->>>>>>> 2587e41b
     """Returns the slice from [array] defined by [rect]"""
     return array[rect.begin.x : rect.end.x, rect.begin.y : rect.end.y]
 
@@ -1084,11 +1070,7 @@
     array[rect.begin.x : rect.end.x, rect.begin.y : rect.end.y] = value
 
 
-<<<<<<< HEAD
-def boxSlice(array: np.ndarray, box: Box) -> np.ndarray[Any, Any]:
-=======
 def boxSlice(array: np.ndarray, box: Box) -> np.ndarray:
->>>>>>> 2587e41b
     """Returns the slice from [array] defined by [box]"""
     return array[box.begin.x : box.end.x, box.begin.y : box.end.y, box.begin.z : box.end.z]
 
@@ -1539,11 +1521,7 @@
     solid_points: np.ndarray[Any, np.dtype[bool]] = np.zeros((rx + 2, ry + 2, rz + 2), dtype=bool)
 
     # Loop over all points within the bounding box of the ellipsoid
-<<<<<<< HEAD
     for x, y, z in itertools.product(*(range(n) for n in solid_points.shape)):
-=======
-    for x, y, z in iterproduct(*(range(n) for n in solid_points.shape)):
->>>>>>> 2587e41b
 
         # Compute the ellipsoid equation for the current point
         e_val: float = (x**2 / rx**2) + (y**2 / ry**2) + (z**2 / rz**2)
@@ -1565,11 +1543,7 @@
     # If the ellipsoid should be hollow
     if hollow:
         # Iterate through every point in the array, except the outer faces
-<<<<<<< HEAD
         for x, y, z in itertools.product(*(range(n-1) for n in solid_points.shape)):
-=======
-        for x, y, z in iterproduct(*(range(n-1) for n in solid_points.shape)):
->>>>>>> 2587e41b
 
             # A point is considered part of the "shell" if it meets the following conditions: (Thanks to @Jandhi#5234 on discord)
             # - It is part of the solid ellipsoid
@@ -1607,7 +1581,6 @@
     return sphere(center, diameter, hollow)
 
 
-<<<<<<< HEAD
 def inbound_neighbors_from_vectors2D(point: ivec2, bounding_rect: Rect, vectors: Union[Sequence[ivec2], FrozenSet[ivec2]], stride: int = 1):
     for vector in vectors:
         candidate: ivec2 = point + stride * vector
@@ -1615,8 +1588,6 @@
             yield candidate
 
 
-=======
->>>>>>> 2587e41b
 def neighbors2D(point: Vec2iLike, boundingRect: Rect, diagonal: bool = False, stride: int = 1) -> Generator[ivec2, Any, None]:
     """Yields the neighbors of [point] within [bounding_rect].\n
     Useful for pathfinding."""
@@ -1624,7 +1595,6 @@
     if type(point) is not ivec2:
         point = ivec2(*point)
 
-<<<<<<< HEAD
     vectors: FrozenSet[ivec2] = CARDINALS_AND_DIAGONALS_2D if diagonal else CARDINALS_2D
     return inbound_neighbors_from_vectors2D(point, boundingRect, vectors, stride)
 
@@ -1634,31 +1604,8 @@
         candidate: ivec3 = point + stride * vector
         if bounding_box.contains(candidate):
             yield candidate
-=======
-    end: ivec2 = boundingRect.end
-
-    west:  bool = point[0] - stride >= boundingRect.offset.x
-    north: bool = point[1] - stride >= boundingRect.offset.y
-    east:  bool = point[0] + stride <  end.x
-    south: bool = point[1] + stride <  end.y
-
-    if west:  yield point + stride * WEST_2D
-    if north: yield point + stride * NORTH_2D
-    if east:  yield point + stride * EAST_2D
-    if south: yield point + stride * SOUTH_2D
-
-    if not diagonal: return
->>>>>>> 2587e41b
-
-    if west and north: yield point + stride * (WEST_2D + NORTH_2D)
-    if west and south: yield point + stride * (WEST_2D + SOUTH_2D)
-    if east and north: yield point + stride * (EAST_2D + NORTH_2D)
-    if east and south: yield point + stride * (EAST_2D + SOUTH_2D)
-
-<<<<<<< HEAD
-=======
-
->>>>>>> 2587e41b
+
+
 def neighbors3D(point: Vec3iLike, boundingBox: Box, diagonal: bool = False, stride: int = 1) -> Generator[ivec3, Any, None]:
     """Yields the neighbors of [point] within [bounding_box].\n
     Useful for pathfinding."""
@@ -1666,47 +1613,5 @@
     if type(point) is not ivec3:
         point = ivec3(*point)
 
-<<<<<<< HEAD
     vectors: FrozenSet[ivec3] = DIRECTIONS_AND_ALL_DIAGONALS_3D if diagonal else DIRECTIONS_3D
-    return inbound_neighbors_from_vectors3D(point, boundingBox, vectors, stride)
-=======
-    end: ivec3 = boundingBox.end
-
-    west:  bool = point[0] - stride >= boundingBox.offset.x
-    down:  bool = point[1] - stride >= boundingBox.offset.y
-    north: bool = point[2] - stride >= boundingBox.offset.z
-    east:  bool = point[0] + stride <  end.x
-    up:    bool = point[1] + stride <  end.y
-    south: bool = point[2] + stride <  end.z
-
-
-    if west:  yield point + stride * WEST_3D
-    if down:  yield point + stride * DOWN_3D
-    if north: yield point + stride * NORTH_3D
-    if east:  yield point + stride * EAST_3D
-    if up:    yield point + stride * UP_3D
-    if south: yield point + stride * SOUTH_3D
-
-    if not diagonal: return
-
-    if west and down          : yield point + stride * (WEST_3D + DOWN_3D           )
-    if west and up            : yield point + stride * (WEST_3D + UP_3D             )
-    if east and down          : yield point + stride * (EAST_3D + DOWN_3D           )
-    if east and up            : yield point + stride * (EAST_3D + UP_3D             )
-    if west          and north: yield point + stride * (WEST_3D           + NORTH_3D)
-    if west          and south: yield point + stride * (WEST_3D           + SOUTH_3D)
-    if east          and north: yield point + stride * (EAST_3D           + NORTH_3D)
-    if east          and south: yield point + stride * (EAST_3D           + SOUTH_3D)
-    if          down and north: yield point + stride * (          DOWN_3D + NORTH_3D)
-    if          down and south: yield point + stride * (          DOWN_3D + SOUTH_3D)
-    if          up   and north: yield point + stride * (          UP_3D   + NORTH_3D)
-    if          up   and south: yield point + stride * (          UP_3D   + SOUTH_3D)
-    if west and down and north: yield point + stride * (WEST_3D + DOWN_3D + NORTH_3D)
-    if west and down and south: yield point + stride * (WEST_3D + DOWN_3D + SOUTH_3D)
-    if west and up   and north: yield point + stride * (WEST_3D + UP_3D   + NORTH_3D)
-    if west and up   and south: yield point + stride * (WEST_3D + UP_3D   + SOUTH_3D)
-    if east and down and north: yield point + stride * (EAST_3D + UP_3D   + NORTH_3D)
-    if east and down and south: yield point + stride * (EAST_3D + DOWN_3D + SOUTH_3D)
-    if east and up   and north: yield point + stride * (EAST_3D + UP_3D   + NORTH_3D)
-    if east and up   and south: yield point + stride * (EAST_3D + UP_3D   + SOUTH_3D)
->>>>>>> 2587e41b
+    return inbound_neighbors_from_vectors3D(point, boundingBox, vectors, stride)