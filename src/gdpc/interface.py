--- conflicted
+++ resolved
@@ -13,12 +13,8 @@
 import json
 import io
 
-<<<<<<< HEAD
 import numpy as np
-from glm import ivec3
-=======
 from pyglm.glm import ivec3
->>>>>>> 727ec47c
 from nbt import nbt
 import requests
 from requests.exceptions import ConnectionError as RequestConnectionError
@@ -387,7 +383,6 @@
     return response.content
 
 
-<<<<<<< HEAD
 def getHeightmap(heightmapType: Optional[str] = None, blocks: Optional[Iterable[str]] = None, yMin: Optional[int] = None, yMax: Optional[int] = None, dimension: Optional[str] = None, retries=0, timeout=None, host=DEFAULT_HOST) -> np.ndarray:
     """
     Returns heightmap of the given type within the current build area.
@@ -436,8 +431,6 @@
     return np.asarray(response.json())
 
 
-def getEntities(selector: Optional[str] = None, includeData: bool = True, dimension: Optional[str] = None, retries=0, timeout=None, host=DEFAULT_HOST) -> Any:
-=======
 def getEntities(
     selector: Optional[str] = None,
     includeData: bool = True,
@@ -446,7 +439,6 @@
     timeout: Any = None,
     host: str = DEFAULT_HOST
 ) -> Any:
->>>>>>> 727ec47c
     url = f'{host}/entities'
     parameters = {
         'selector': selector,
