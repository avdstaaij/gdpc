"""Provide tools for placing and getting blocks and more.

This module contains functions to:
- Request the build area as defined in-world
- Run Minecraft commands
- Get the block ID at a particular coordinate
- Place blocks in the world
"""


from typing import Any, Union, Optional, List, Tuple
from contextlib import contextmanager
from copy import copy, deepcopy
from collections import OrderedDict
import random
import time
from concurrent import futures

from glm import ivec3

from .util import non_zero_sign, eprint
from .lookup import TCOLORS
from .toolbox import is_sequence
from .vector_util import scaleToFlip3D, Rect, Box, boxBetween
from .transform import Transform, toTransform
from .block import Block
from . import direct_interface as di
from . import worldLoader


def getBuildArea(default = Box(ivec3(0,0,0), ivec3(128,256,128))):
    """Returns the build area that was specified by /setbuildarea in-game.\n
    If no build area was specified, returns <default>."""
    success, result = di.getBuildArea()
    if not success:
        return default
    beginX, beginY, beginZ, endX, endY, endZ = result
    return boxBetween(ivec3(beginX, beginY, beginZ), ivec3(endX, endY, endZ))


def setBuildArea(buildArea: Box):
    """Sets the build area to [box], and returns it."""
    runCommand(f"setbuildarea {buildArea.begin.x} {buildArea.begin.y} {buildArea.begin.z} {buildArea.end.x} {buildArea.end.y} {buildArea.end.z}")
    return getBuildArea()


def centerBuildAreaOnPlayer(size: ivec3):
    """Sets the build area to a box of [size] centered on the player, and returns it."""
    # -1 to correcting for offset from player position
    radius = (size - 1) // 2
    runCommand("execute at @p run setbuildarea "
               f"~{-radius.x} ~{-radius.y} ~{-radius.z} ~{radius.x} ~{radius.y} ~{radius.z}")
    return getBuildArea()


# TODO: move retrying to worldSlice constructor, or to general retrying function
def getWorldSlice(rect: Rect):
    """Returns a WorldSlice of the region specified by [rect]."""
    assert isinstance(rect, Rect) # To protect from calling this with a Box
    attempts = 0
    while True:
        try:
            attempts += 1
            return worldLoader.WorldSlice(rect.begin[0], rect.begin[1], rect.end[0], rect.end[1])
        except Exception as e: # pylint: disable=broad-except
            if attempts < 10:
                eprint("Could not get the world slice. Try reducing your render distance. I'll retry in a bit.")
                time.sleep(2)
            else:
                eprint("OK, that's enough retries. You deal with the exception.")
                raise


def runCommand(command: str):
    """Executes one or multiple Minecraft commands (separated by newlines).\n
    The leading "/" can be omitted.\n
    Returns a string with one line for each command. If the command was successful, the return line
    is its return value. Otherwise, it is the error message."""
    if command[0] == '/':
        command = command[1:]
    return di.runCommand(command)


def blockNBTCommand(position: ivec3, nbt: str):
    """Returns the command required to merge the nbt data of the block at the global position
    [position] with [nbt]."""
    return f"data merge block {position.x} {position.y} {position.z} {{{nbt}}}"


class OrderedByLookupDict(OrderedDict):
    """Limit size, evicting the least recently looked-up key when full.

    Taken from
    https://docs.python.org/3/library/collections.html?highlight=ordereddict#collections.OrderedDict
    """

    def __init__(self, maxsize, *args, **kwds):
        self.maxsize = maxsize
        super().__init__(*args, **kwds)

    # inherited __repr__ from OrderedDict is sufficient

    def __getitem__(self, key):
        value = super().__getitem__(key)
        self.move_to_end(key)
        return value

    def __setitem__(self, key, value):
        if key in self:
            self.move_to_end(key)
        super().__setitem__(key, value)
        if self.maxsize > 0 and len(self) > self.maxsize:
            oldest = next(iter(self))
            del self[oldest]


class Editor:
    """Provides functions to place blocks in the world by interacting with the GDMC mod's HTTP
    interface.

    Stores various settings, resources, buffers and caches related to block placement, and a
    transform that defines a local coordinate system.

    Wraps gdpc v5.0's Interface class to work with vectors and transforms, and extends it, but
    also removes some features. The wrapped gdpc Interface is available as .gdpcInterface."""

<<<<<<< HEAD
    def __init__(
        self,
        transformOrVec: Optional[Union[Transform, ivec3]] = None,
        buffering             = True,
        bufferLimit           = 1024,
        caching               = False,
        cacheLimit            = 8192,
        multithreading        = False,
        multithreadingWorkers = 8,
    ):
        """Constructs an Interface instance with the specified transform and settings"""
        self._transform = Transform() if transformOrVec is None else toTransform(transformOrVec)
=======
    def __del__(self):
        """Clean up before destruction."""
        self.sendBlocks()

    # __repr__ displays the class well enough so __str__ is omitted
    def __repr__(self):
        """Represent the Interface as a constructor."""
        return "Interface(" \
            f"{self.offset[0]}, {self.offset[1]}, {self.offset[2]}, " \
            f"{self.__buffering}, {self.bufferlimit}, " \
            f"{self.caching}, {self.cache.maxsize})"

    def getBlock(self, x, y, z):
        """Return the block ID in the world.

        Takes local coordinates, works with global coordinates
        """
        x, y, z = self.local2global(x, y, z)

        if self.caching and (x, y, z) in self.cache.keys():
            return self.cache[(x, y, z)]

        if self.caching and globalWorldSlice is not None:
            dx, dy, dz = global2buildlocal(x, y, z)  # convert for decay index
            if not checkOutOfBounds(x, y, z) and not globalDecay[dx][dy][dz]:
                block = globalWorldSlice.getBlockAt(x, y, z)
                if block == 'minecraft:void_air':
                    block = di.getBlock(x, y, z).get('id')
                self.cache[(x, y, z)] = block
                return block

        response = di.getBlock(x, y, z).get('id')
        if self.caching:
            self.cache[(x, y, z)] = response
>>>>>>> be409ec2

        self._buffering = buffering
        self._bufferLimit = bufferLimit
        self._buffer: List[Tuple[ivec3, str]] = []

        self._caching = caching
        self._cache = OrderedByLookupDict(cacheLimit)

        self._multithreadingWorkers = multithreadingWorkers
        self._bufferFlushExecutor   = None
        self.multithreading = multithreading # Creates the buffer flush executor if True
        self._bufferFlushFutures: List[futures.Future] = []
        self._commandBuffer:      List[str]            = []

        self._doBlockUpdates = True
        self._bufferDoBlockUpdates = True


    def __del__(self):
        """Cleans up this Interface instance"""
        self.sendBufferedBlocks()
        self.awaitBufferFlushes()


    @property
    def transform(self):
        """This interface's local coordinate transform"""
        return self._transform

    @transform.setter
    def transform(self, value: Union[Transform, ivec3]):
        self._transform = toTransform(value)

    @property
    def buffering(self) -> bool:
        """Whether block placement buffering is enabled"""
        return self._buffering

    @buffering.setter
    def buffering(self, value: bool):
        if self.buffering and not value:
            self.sendBufferedBlocks()
        self._buffering = value

    @property
    def bufferLimit(self) -> int:
        """Size of the block buffer"""
        return self._bufferLimit

    @bufferLimit.setter
    def bufferLimit(self, value: int):
        self._bufferLimit = value
        # TODO: check if flush needed

    @property
    def caching(self):
        """Whether caching retrieved blocks is enabled"""
        return self._caching

    @caching.setter
    def caching(self, value: bool):
        self._caching = value
        # TODO: do something with an internal/global WorldSlice?

    @property
    def cacheLimit(self):
        """Size of the block cache"""
        return self._cache.maxsize

    @cacheLimit.setter
    def cacheLimit(self, value: int):
        self._cache.maxsize = value

    @property
    def multithreading(self):
        """Whether multithreaded buffer flushing is enabled"""
        return self._multithreading

    @multithreading.setter
    def multithreading(self, value: bool):
        self._multithreading = value
        if value and self._bufferFlushExecutor is None:
            self._bufferFlushExecutor = futures.ThreadPoolExecutor(self._multithreadingWorkers)

    @property
    def multithreadingWorkers(self):
        """The amount of buffer flush worker threads.\n
        Modifying the amount of workers after class construction is not supported."""
        return self._multithreadingWorkers

    # TODO: Add support for the other block placement flags?
    # https://github.com/nilsgawlik/gdmc_http_interface/wiki/Interface-Endpoints
    @property
    def doBlockUpdates(self):
        return self._doBlockUpdates

    @doBlockUpdates.setter
    def doBlockUpdates(self, value: bool):
        self._doBlockUpdates = value


    def runCommand(self, command: str):
        """Executes one or multiple Minecraft commands (separated by newlines).\n
        The leading "/" can be omitted.\n
        If buffering is enabled, the command is deferred until after the next buffer flush."""
        if self.buffering:
            self._commandBuffer.append(command)
        else:
            runCommand(command)


    def getBlock(self, position: ivec3):
        """Returns the namespaced ID of the block at [position].\n
        If the given coordinates are invalid, returns "minecraft:void_air"."""
        return self.getBlockGlobal(self.transform * position)


    # TODO: old gdpc code; refactor?
    def getBlockGlobal(self, position: ivec3):
        positionTuple = tuple(position)

        if self.caching and positionTuple in self._cache.keys():
            return self._cache[positionTuple]

        response = di.getBlock(*position)
        if self.caching:
            self._cache[positionTuple] = response

        return response


    def placeBlock(
        self,
        transformOrVec: Union[Transform, ivec3],
        block:          Block,
        replace:        Optional[Union[str, List[str]]] = None,
        doBlockUpdates: Optional[bool] = None
    ):
        """Places [block] at [transformOrVec].\n
        [transformOrVec] is interpreted as local to the coordinate system defined by
        self.transform.\n
        Returns whether the placement succeeded fully.\n
        If [block].name is a list, names are sampled randomly."""
        return self.placeBlockGlobal(self.transform @ toTransform(transformOrVec), block, replace, doBlockUpdates)


    def placeBlockGlobal(
        self,
        transform:      Transform,
        block:          Block,
        replace:        Optional[Union[str, List[str]]] = None,
        doBlockUpdates: Optional[bool] = None
    ):
        """Places [block] at [transform], ignoring self.transform.\n
        If [block].name is a list, names are sampled randomly.\n
        Returns whether the placement succeeded fully.\n
        This is an internal function that is made available for advanced usage."""
        return self.placeStringGlobal(
            transform.translation,
            transform.scale,
            block.name,
            block.blockStateString(transform.rotation, scaleToFlip3D(transform.scale)),
            block.nbt,
            replace,
            doBlockUpdates,
        )


    def placeStringGlobal(
        self,
        position:       ivec3,
        scale:          ivec3,
        blockString:    Union[str, List[str]],
        blockState:     str = "",
        nbt:            Optional[str] = None,
        replace:        Optional[Union[str, List[str]]] = None,
        doBlockUpdates: Optional[bool] = None
    ):
        """Places blocks defined by [blockString], [blockState] and [nbt] in the box ([position],
        [scale]), ignoring self.transform.\n
        Note that any flips caused by [scale] must already be applied to [blockState].\n
        If [block].name is a list, names are sampled randomly.\n
        Returns whether the placement succeeded fully.\n
        This is an internal function that is made available for advanced usage. It can be used
        to avoid unnecessary repeated transform compositions and Block.stateString() calls when
        a geometrical region of blocks is placed."""

        totalSuccess = True

        for x in range(position.x, position.x + scale.x, non_zero_sign(scale.x)):
            for y in range(position.y, position.y + scale.y, non_zero_sign(scale.y)):
                for z in range(position.z, position.z + scale.z, non_zero_sign(scale.z)):
                    # Select block from palette
                    if isinstance(blockString, str):
                        chosen_block_string = blockString
                    else:
                        chosen_block_string = random.choice(blockString)
                    # Place the block
                    success = self._placeSingleStringGlobal(ivec3(x,y,z), chosen_block_string + blockState, nbt, replace, doBlockUpdates)
                    if not success:
                        totalSuccess = False

        return totalSuccess


    # TODO: rethink block placing functions. Do we really need this many?
    # TODO: merged with gdpc code; refactor more?
    def _placeSingleStringGlobal(
        self,
        position:       ivec3,
        blockString:    str,
        nbt:            Optional[str],
        replace:        Optional[Union[str, List[str]]],
        doBlockUpdates: Optional[bool]
    ):
        if isinstance(replace, str):
            if self.getBlockGlobal(position) != replace:
                return True
        elif is_sequence(replace) and self.getBlockGlobal(position) not in replace:
            return True
        elif (self.caching and blockString in self.getBlockGlobal(position)):
            return True

        if self._buffering:
            success = self._placeSingleStringGlobalBuffered(position, blockString, doBlockUpdates)
        else:
            success = self._placeSingleStringGlobalDirect(position, blockString, doBlockUpdates)

        if not success:
            return False

        self._cache[tuple(position)] = blockString

        if nbt is not None:
            self.runCommand(blockNBTCommand(position, nbt))

        return True


    # TODO: old gdpc code, refactor more?
    def _placeSingleStringGlobalDirect(self, position: ivec3, blockString: str, doBlockUpdates: Optional[bool]):
        """Place a single block in the world directly.\n
        Returns whether the placement succeeded."""
        if doBlockUpdates is None: doBlockUpdates = self.doBlockUpdates

        result = di.placeBlock(*position, blockString, doBlockUpdates, customFlags=None)
        if not result.isnumeric():
            eprint(f"{TCOLORS['orange']}Warning: Server returned error upon placing block:\n\t{TCOLORS['CLR']}{result}")
            return False
        return True


    # TODO: old gdpc code, refactor more?
    def _placeSingleStringGlobalBuffered(self, position: ivec3, blockString: str, doBlockUpdates: Optional[bool]):
        """Place a block in the buffer and send once limit is exceeded.\n
        Returns whether placement succeeded."""
        if doBlockUpdates is None: doBlockUpdates = self.doBlockUpdates

        if doBlockUpdates != self._bufferDoBlockUpdates:
            self.sendBufferedBlocks()
            self._bufferDoBlockUpdates = doBlockUpdates

        elif len(self._buffer) >= self.bufferLimit:
            self.sendBufferedBlocks()

        self._buffer.append((position, blockString))
        return True


    def sendBufferedBlocks(self, retries = 5):
        """Flushes the block placement buffer.\n
        If multithreaded buffer flushing is enabled, the threads can be awaited with
        awaitBufferFlushes()."""

        def flush(blockBuffer: List[Tuple[ivec3, str]], commandBuffer: List[str]):
            # Flush block buffer
            if blockBuffer:
                blockStr = "\n".join((f"{t[0].x} {t[0].y} {t[0].z} {t[1]}" for t in blockBuffer))
                response = di.placeBlock(0, 0, 0, blockStr, doBlockUpdates=self._bufferDoBlockUpdates, retries=retries)
                blockBuffer.clear()

                for line in response.split("\n"):
                    if not line.isnumeric():
                        eprint(f"{TCOLORS['orange']}Warning: Server returned error upon placing buffered block:\n\t{TCOLORS['CLR']}{line}")


            # Flush command buffer
            if commandBuffer:
                response = runCommand("\n".join(commandBuffer))
                commandBuffer.clear()

                for line in response.split("\n"):
                    if not line.isnumeric():
                        eprint(f"{TCOLORS['orange']}Warning: Server returned error upon sending buffered command:\n\t{TCOLORS['CLR']}{line}")

        if self._multithreading:
            # Clean up finished buffer flush futures
            self._bufferFlushFutures = [
                future for future in self._bufferFlushFutures if not future.done()
            ]

            # Shallow copies are good enough here
            block_buffer_copy   = copy(self._buffer)
            command_buffer_copy = copy(self._commandBuffer)
            def task():
                flush(block_buffer_copy, command_buffer_copy)

            # Submit the task
            future = self._bufferFlushExecutor.submit(task)
            self._bufferFlushFutures.append(future)

            # Empty the buffers (the thread has copies of the references)
            self._buffer = []
            self._commandBuffer = []

        else: # No multithreading
            flush(self._buffer, self._commandBuffer)


    def awaitBufferFlushes(self, timeout: Optional[float] = None):
        """Awaits all pending buffer flushes.\n
        If [timeout] is not None, waits for at most [timeout] seconds.\n
        Does nothing if no buffer flushes have occured while multithreaded buffer flushing was
        enabled."""
        self._bufferFlushFutures = futures.wait(self._bufferFlushFutures, timeout).not_done


    @contextmanager
    def pushTransform(self, transformOrVec: Optional[Union[Transform, ivec3]] = None):
        """Creates a context that reverts all changes to self.transform on exit.
        If [transformOrVec] is not None, it is pushed to self.transform on enter.

        Can be used to create a local coordinate system on top of the current local coordinate
        system.

        Not to be confused with Transform.push()!"""

        originalTransform = deepcopy(self.transform)
        if transformOrVec is not None:
            self.transform @= toTransform(transformOrVec)
        try:
            yield
        finally:
            self.transform = originalTransform<|MERGE_RESOLUTION|>--- conflicted
+++ resolved
@@ -74,7 +74,7 @@
 def runCommand(command: str):
     """Executes one or multiple Minecraft commands (separated by newlines).\n
     The leading "/" can be omitted.\n
-    Returns a string with one line for each command. If the command was successful, the return line
+    Returns a list with one string for each command. If the command was successful, the string
     is its return value. Otherwise, it is the error message."""
     if command[0] == '/':
         command = command[1:]
@@ -124,7 +124,6 @@
     Wraps gdpc v5.0's Interface class to work with vectors and transforms, and extends it, but
     also removes some features. The wrapped gdpc Interface is available as .gdpcInterface."""
 
-<<<<<<< HEAD
     def __init__(
         self,
         transformOrVec: Optional[Union[Transform, ivec3]] = None,
@@ -137,42 +136,6 @@
     ):
         """Constructs an Interface instance with the specified transform and settings"""
         self._transform = Transform() if transformOrVec is None else toTransform(transformOrVec)
-=======
-    def __del__(self):
-        """Clean up before destruction."""
-        self.sendBlocks()
-
-    # __repr__ displays the class well enough so __str__ is omitted
-    def __repr__(self):
-        """Represent the Interface as a constructor."""
-        return "Interface(" \
-            f"{self.offset[0]}, {self.offset[1]}, {self.offset[2]}, " \
-            f"{self.__buffering}, {self.bufferlimit}, " \
-            f"{self.caching}, {self.cache.maxsize})"
-
-    def getBlock(self, x, y, z):
-        """Return the block ID in the world.
-
-        Takes local coordinates, works with global coordinates
-        """
-        x, y, z = self.local2global(x, y, z)
-
-        if self.caching and (x, y, z) in self.cache.keys():
-            return self.cache[(x, y, z)]
-
-        if self.caching and globalWorldSlice is not None:
-            dx, dy, dz = global2buildlocal(x, y, z)  # convert for decay index
-            if not checkOutOfBounds(x, y, z) and not globalDecay[dx][dy][dz]:
-                block = globalWorldSlice.getBlockAt(x, y, z)
-                if block == 'minecraft:void_air':
-                    block = di.getBlock(x, y, z).get('id')
-                self.cache[(x, y, z)] = block
-                return block
-
-        response = di.getBlock(x, y, z).get('id')
-        if self.caching:
-            self.cache[(x, y, z)] = response
->>>>>>> be409ec2
 
         self._buffering = buffering
         self._bufferLimit = bufferLimit
@@ -297,11 +260,11 @@
         if self.caching and positionTuple in self._cache.keys():
             return self._cache[positionTuple]
 
-        response = di.getBlock(*position)
+        blockId: str = di.getBlock(*position)[0]["id"]
         if self.caching:
-            self._cache[positionTuple] = response
-
-        return response
+            self._cache[positionTuple] = blockId
+
+        return blockId
 
 
     def placeBlock(
@@ -454,7 +417,7 @@
                 response = di.placeBlock(0, 0, 0, blockStr, doBlockUpdates=self._bufferDoBlockUpdates, retries=retries)
                 blockBuffer.clear()
 
-                for line in response.split("\n"):
+                for line in response:
                     if not line.isnumeric():
                         eprint(f"{TCOLORS['orange']}Warning: Server returned error upon placing buffered block:\n\t{TCOLORS['CLR']}{line}")
 
@@ -464,7 +427,7 @@
                 response = runCommand("\n".join(commandBuffer))
                 commandBuffer.clear()
 
-                for line in response.split("\n"):
+                for line in response:
                     if not line.isnumeric():
                         eprint(f"{TCOLORS['orange']}Warning: Server returned error upon sending buffered command:\n\t{TCOLORS['CLR']}{line}")
 
