# In development

Compatible with GDMC-HTTP **>=1.0.0, <2.0.0** and Minecraft **1.20.2**.

<<<<<<< HEAD
**Additions**
- The transformation system now supports the `half` state of stairs blocks.
=======
**Additions**:
- `Rect` and `Box` are now iterable, yielding the same values as `Rect.inner`/`Box.inner`. (Thanks [Flashing-Blinkenlights](https://github.com/Flashing-Blinkenlights)!)

**Deprecations**:
- `Rect.inner` and `Box.inner` are deprecated, since the classes can now be directly iterated over.


# 7.3.0

Compatible with GDMC-HTTP **>=1.0.0, <2.0.0** and Minecraft **1.20.2**.

**Additions:**
- Added ZERO_2D/ZERO_3D/ZERO constants to `vector_tools`. (Thanks [Flashing-Blinkenlights](https://github.com/Flashing-Blinkenlights)!)
- Added various ordered vector list constants to `vector_tools`. (Thanks [Flashing-Blinkenlights](https://github.com/Flashing-Blinkenlights)!)
- Added `utils.rotateSequence`. (Thanks [Flashing-Blinkenlights](https://github.com/Flashing-Blinkenlights)!)

**Fixes:**
- Made some previously mutable constants immutable. (Thanks [Flashing-Blinkenlights](https://github.com/Flashing-Blinkenlights)!)


# 7.2.0

Compatible with GDMC-HTTP **>=1.0.0, <2.0.0** and Minecraft **1.20.2**.

**Additions:**
- Added `vector_tools.rotate2Ddeg` and `rotate3Ddeg`. (Thanks [Flashing-Blinkenlights](https://github.com/Flashing-Blinkenlights)!)
- Added many new constants to `vector_tools`. (Thanks [Flashing-Blinkenlights](https://github.com/Flashing-Blinkenlights)!)

**Fixes:**
- Added missing return type hints to many functions in `vector_tools`. (Thanks [Flashing-Blinkenlights](https://github.com/Flashing-Blinkenlights)!)
>>>>>>> bcfa7a0e


# 7.1.0

Compatible with GDMC-HTTP **>=1.0.0, <2.0.0** and Minecraft **1.20.2**.

**Additions**
- Added `interface` bindings for GDMC-HTTP `GET /entities` and `GET /players`. (Thanks [Niels-NTG](https://github.com/Niels-NTG)!)


# 7.0.0

Compatible with GDMC-HTTP **>=1.0.0, <2.0.0** and Minecraft **1.20.2**.

**Breaking:**
- GDPC now assumes Minecraft 1.20.2 in places where the Minecraft version matters (see the change below).
- Updated `signData()`, `signBlock()` and `placeSign()` to the Minecraft 1.20 format, which supports text on both sides of signs. The parameter names have changed, but the positions of the original parameters have not.
- Changed the VecLike classes to `Protocol`s, making them play nicer with static type checkers (thanks [boerdereinar](https://github.com/boerdereinar)!). It is highly unlikely that this will affect your code.

**Additions:**
- Added `interface` functions for the GDMC-HTTP `/structure` endpoint. (Thanks [Niels-NTG](https://github.com/Niels-NTG) and [ZeLiu1](https://github.com/ZeLiu1)!)
- Made `Rect` and `Box` hashable. (Thanks [Niels-NTG](https://github.com/Niels-NTG)!)

**Fixes:**
- Fixed `Transform.inverted()`/`Transform.__invert__()`, which were implemented incorrectly and did not actually give the inverse in some cases. (Discovered by [xlenstra](https://github.com/xlenstra).)
- Fixed certain `vector_tools` functions that accept `Iterable` arguments failing when receiving a `Set`. In particular, this fixes `circle(filled=True)` and related calls. (Discovered by AHumanIBelieve and ShinryuSHH on Discord.)
- Fixed `bookData()` adding extra empty lines after full-width lines.
- Fixed `Transform.apply()` failing when receiving a non-`pyglm` vector.
- Fixed `lineSequence` functions failing for non-sizable `Iterable`s.
- Fixed `filled3D(Array)` functions failing when a bounding box is not passed.
- Fixed `WorldSlice` crashing when the world has a non-standard height. (Discovered by MrSQ on Discord.)
- Updated all Minecraft wiki links to use [minecraft.wiki](https://minecraft.wiki).


# 6.1.1

Compatible with GDMC-HTTP **>=1.0.0, <2.0.0**.

**Fixes:**
- Fixed `Block.fromBlockStateTag()` -- and therefore, `WorldSlice.getBlock()` -- crashing when retrieving certain block entities. (Discovered by [Phobos97](https://github.com/Phobos97).)


# 6.1.0

Compatible with GDMC-HTTP **>=1.0.0, <2.0.0**.

**Additions:**
- Added sphere and ellipsoid functions to `vector_tools` and `geometry`. (Thanks [cmoyates](https://github.com/cmoyates)!)

**Fixes:**
- Fixed in-buffer block overwrites not going to the end of the buffer, which could sometimes cause incorrect behavior. (Discovered by [Phobos97](https://github.com/Phobos97).)


# 6.0.3

Compatible with GDMC-HTTP **>=1.0.0, <2.0.0**.

**Fixes:**
- Fixed a bug when constructing a `Model` without blocks. (Thanks [Phobos97](https://github.com/Phobos97)!)
- Fixed off-by-one in `Rect`/`Box` `.corners`.


# 6.0.2

Compatible with GDMC-HTTP **>=1.0.0, <2.0.0**.

**Fixes:**
- Added missing "not"s to some WorldSlice docstrings.
- Fixed some broken `Box` functions. (Thanks [MTTVDN](https://github.com/MTTVDN)!)


# 6.0.1

Compatible with GDMC-HTTP **>=1.0.0, <2.0.0**.

**Fixes:**
- Set `scikit-image` minimum version to `0.19.0`.


# 6.0.0 (Transformative Update)

Starting from this version, GDPC will use
[semantic versioning](https://semver.org/).

Compatible with GDMC-HTTP **>=1.0.0, <2.0.0**.\
Note that the GDMC-HTTP repository has changed! It can now be found at
<https://github.com/Niels-NTG/gdmc_http_interface>


## Changes

This version is a complete overhaul of the entire library. It brings **many,
many** new features, improvements and bugfixes, but it also breaks compatibility
almost everywhere.

Due to the sheer amount of breaking changes, this entry won't list them
exhaustively. You can assume that nothing is compatible. It is recommended to
re-learn the API using the examples and tutorials mentioned in the README.
The good news is that the significant architectural improvements in this version
will reduce the need for substantial breaking changes in the future.

Now, on to the changes - mostly in prose. This listing may be incomplete, but
should mention everything major.


### Compatibility with Minecraft 1.19.2

Mostly thanks to work in the GDMC-HTTP mod, GDPC is now compatible with
Minecraft 1.19.2! On the technical side, that means it now supports negative
Y-coordinates and cubic biomes.

Unfortunately, the GDMC-HTTP mod is not backwards compatible with Minecraft
1.16.5, so support for Minecraft 1.16.5 has been dropped. (Strictly speaking,
GDPC itself is still compatible with 1.16.5, but its only HTTP backend - the
GDMC-HTTP mod - is not.)


### New and renamed modules

All of GDPC's modules have changed substantially, but many have held the same
general purpose. Most of these have been renamed, however:
- `direct_interface` -> `interface`
- `interface` -> `editor`\
  (The `Interface` class is now the `Editor` class.)
- `toolbox` -> `minecraft_tools` and `editor_tools`\
  The latter contains tools that require an `Editor`, while the former contains
  tools that don't.
- `bitarray` and `worldLoader` -> `world_slice`

Lots of new modules have been added:
- `block`: Provides the `Block` class, more on this later.
- `block_state_tools`: Provides tools to work with orientation-related
  [block states](https://minecraft.wiki/Block_states).
  This is mainly for internal use.
- `exceptions`: Contains exception classes for GDPC.
- `model.py`: Provides the `Model` class, which can be used to store a structure
  in memory. Future versions will add features like scanning in models from
  Minecraft.
- `nbt_tools`: Provides some low-level tools for the
  [NBT format](https://minecraft.wiki/NBT_format). This is mainly for
  internal use.
- `transform`: Provides the `Transform` class and related utilities, more on
  this later.
- `utils`: Provides various generic utilities that GDPC uses internally, but
  may also be useful to others.
- `vector_tools`: Provides lots of vector math utilities, including the helpful
  classes `Rect` and `Box`. Vectors are described further below.


### Tutorials

The `examples` directory now contains various small tutorial-like scripts that
demonstrate and explain one particular feature of GDPC.


### Editor class

The class that was previously called `Interface` is now called `Editor`, and
has received many new features. Most of these are described below. An important
change, however, is that there is no longer a "global" editor: there is no
more free `placeBlock()` function. You have to create an `Editor` instance and
then use `Editor.placeBlock()`.


### Block class

This version introduces the `Block` class, which represents a Minecraft block.
The API for placing and retrieving blocks now uses this class instead of
strings: you place and get `Block("stone")` instead of `"stone"`.

Blocks consist of three components:
- A (namespaced) id (e.g. `minecraft:chest`).
- Optional [block states](https://minecraft.wiki/Block_states)
  (e.g. `facing=north`).
- Optional [block entity](https://minecraft.wiki/Block_entity)
  (S)NBT data (e.g. `{Items: [{Slot: 13b, id: "apple", Count: 1b}]}`).

The `Block` class supports all three of these. In other words, GDPC now fully
supports both placing and retrieving blocks with block states and NBT data!
No longer do you need to send separate commands to modify a block's NBT data
after placing it!
See `Block.py` and the advanced block tutorial for more details.

The `Block` class also plays an important role in enabling GDPC's new
transformation system - more on that further below.


### Vectors

All GDPC functions that take position paramaters (i.e. nearly all of them) now
work with *vectors*, rather than separate x, y and z coordinates. GDPC is
however quite flexible in the types of vectors it accepts: any sequence of
numbers will do. That includes things like lists, tuples, numpy arrays and more.

Internally, GDPC now uses vector objects from the `pyGLM` package. Whenever a
GDPC function returns a vector, it will also be from this module. The `pyGLM`
vectors support various vector math operators that make lots of common
operations much easier and faster. They are also the basis of many of the more
advanced additions listed below.

See the the vector tutorial for more details about vectors.


### Transformations

The most important addition is probably the transformation system. It allows you
to "transform" your frame of reference for placing and retrieving blocks, so
that you can always build using local coordinates instead of global ones. The
idea is based on the use of transformation matrices in typical 3D graphics
applications.

If you're programming, say, a house function, you could just always build the
house at (0,0,0) with its door pointing north, and then later call the function
with different transformations to place the house at any position and under any
rotation!

GDPC 5.0.0 already provided a basic transformation system: you could construct
an Interface instance with x, y and z offsets. That is, GDPC 5.0.0 supported
*translations*. This version, however, enhances this with 90-degree rotations
around the Y-axis and flipping/mirroring operations.

At the core of the transformation system lies the `Transform` class, which
essentially acts as a transformation matrix. It stores a translation (a 3D
vector), a rotation around the Y-axis (0, 1, 2 or 3) and a boolean flip vector.
Transforms can be multiplied like matrices, and they can be applied to vectors.

The `Block` class contains functionality that ensures that even *individual
blocks* which have an orientation (such as stairs) are rotated and flipped
correctly.

The `Editor` class now has a `.transform` attribute that defines that editor's
"point of view". It is applied to all block placement and retrieval positions.
You can modify this transform to change the editor's local coordinate system.

See the transformation tutorial for more details about the transformation
system.


### Other changes

**Additions:**

- GDPC is now fully type hinted!

- Some important objects are now re-exported from `__init__.py`. That means
  you can now use\
  `from gdpc import Editor, Block, Transform, Rect, Box`.

- Mostly thanks to a change in GDMC-HTTP, you can now interact with different
  dimensions! Simply modify `Editor.dimension`
  (e.g. `Editor.dimension = "the_nether"`).

- Mostly thanks to a change in GDMC-HTTP, you can now directly retrieve biomes
  using `Editor.getBiome()`.

- `Editor.placeBlock()` can now place multiple of the same block at once, with
  improved performance.

- `Editor.runCommand()` can now run the command with a specific execution
  position.

- `Editor.runCommand()` can now optionally defer the command until after the
  next block buffer flush.

- `Editor` now has a new optional performance feature: it can automatically
  multithread buffer flushes. Note however that this feature only rarely
  improves performance and may come with some significant downsides. See the
  editor performance tutorial for more information.

- You can now change the GDMC HTTP interface host from the default
  `"http://localhost:9000"` - simply modify `Editor.host`.

- Block palettes now support "no placement" entries - simply use `Block(None)`.
  Contrary to `Block("air")`, these "empty" blocks don't overwrite existing
  blocks on placement.

- For most functions in `geometry`, there is now a corresponding function in
  `vector_tools` that will yield all points of the shape directly, without
  placing any blocks.

- `bookData()` (previously called `writeBook()`) now properly escapes the passed
  text, title, author and description strings. You can now freely use characters
  like `'` and `\`.

- `lookup.py` has been updated with all Minecraft 1.18 blocks, and most 1.19
  blocks.


**Changes:**

- GDPC no longer prints anything directly. Most prints have been removed or
  replaced with exceptions, and for those where this was not possible, GDPC now
  uses the `logging` module. You can now disable all GDPC console output using
  `logging.getLogger("gdpc").setLevel(logging.CRITICAL + 1)`.

- Exception messages are no longer colored.

- GDPC no longer checks the build area - it no longer prints warnings when
  placing blocks outside of it. Build area warnings/enforcement may be added
  to GDMC-HTTP in a future version.

- Various custom exception types have been added for specific GDPC errors.

- Exception messages for GDMC HTTP interface-related errors are now more
  descriptive.

- Various functions that previously silently returned a default value on error
  now throw an exception instead.

- All requests to the GDMC HTTP interface now perform some retries before
  throwing an exception. The amount of retries is configurable.

- GDPC no longer sends any requests on import, so it will no longer crash on
  import when Minecraft is not running.

- Thanks to a change in GDMC-HTTP, you now only need to place one block of a
  multi-block object such as a door or a bed to place the entire thing.

- The block buffer of an `Editor` now also acts as a cache, ensuring that the
  buffering mode is fully transparent.

- The integration of `Editor` and `WorldSlice` has been improved. See the
  editor performance tutorial for more details.

- Some functions have been removed from `geometry`, and various new ones have
  been added.

- `bookData()` no longer adds hardcoded pages to the created book.

- Metadata dunders like `__version__` are now only available from `__init__.py`,
  but there are now more of them.


**Fixes:**

- Lots of bugs have been fixed, though no doubt many new ones have been
  introduced as well. ;)


# Older versions

For older versions, see
<https://github.com/nikigawlik/gdmc_http_client_python/releases><|MERGE_RESOLUTION|>--- conflicted
+++ resolved
@@ -2,11 +2,8 @@
 
 Compatible with GDMC-HTTP **>=1.0.0, <2.0.0** and Minecraft **1.20.2**.
 
-<<<<<<< HEAD
-**Additions**
+**Additions**:
 - The transformation system now supports the `half` state of stairs blocks.
-=======
-**Additions**:
 - `Rect` and `Box` are now iterable, yielding the same values as `Rect.inner`/`Box.inner`. (Thanks [Flashing-Blinkenlights](https://github.com/Flashing-Blinkenlights)!)
 
 **Deprecations**:
@@ -36,7 +33,6 @@
 
 **Fixes:**
 - Added missing return type hints to many functions in `vector_tools`. (Thanks [Flashing-Blinkenlights](https://github.com/Flashing-Blinkenlights)!)
->>>>>>> bcfa7a0e
 
 
 # 7.1.0
